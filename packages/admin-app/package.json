{
  "name": "@iguhealth/admin-app",
<<<<<<< HEAD
  "version": "0.10.0",
  "homepage": "https://iguhealth.app",
=======
  "version": "0.10.1",
  "homepage": "https://docs.iguhealth.app",
>>>>>>> c0a28765
  "repository": {
    "type": "git",
    "url": "https://github.com/IGUHealth/IGUHealth.git"
  },
  "private": true,
  "type": "module",
  "dependencies": {
    "@codemirror/commands": "^6.5.0",
    "@codemirror/lang-javascript": "^6.2.2",
    "@codemirror/lang-json": "^6.0.1",
    "@codemirror/view": "^6.26.3",
    "@headlessui/react": "^2.1.1",
    "@heroicons/react": "^2.1.4",
    "@iguhealth/client": "workspace:^",
    "@iguhealth/components": "workspace:^",
    "@iguhealth/fhir-patch-building": "workspace:^",
    "@iguhealth/fhir-pointer": "workspace:^",
    "@iguhealth/generated-ops": "workspace:^",
    "@iguhealth/jwt": "workspace:^",
    "@iguhealth/operation-execution": "workspace:^",
    "@iguhealth/operation-outcomes": "workspace:^",
    "@testing-library/jest-dom": "^6.4.6",
    "@testing-library/react": "^16.0.0",
    "@testing-library/user-event": "^14.5.2",
    "classnames": "^2.5.1",
    "codemirror": "^6.0.1",
    "react": "^18.3.1",
    "react-dom": "^18.3.1",
    "react-router-dom": "^6.24.0",
    "react-scripts": "^5.0.1",
    "react-window": "^1.8.10",
    "recoil": "^0.7.7",
    "typescript": "5.5.2",
    "web-vitals": "^3.5.2"
  },
  "scripts": {
    "start": "HOST=localhost PORT=3001 react-scripts start",
    "build": "DISABLE_ESLINT_PLUGIN=true react-scripts build",
    "eject": "react-scripts eject"
  },
  "files": [
    "build/**/*",
    "build/index.html",
    "build/manifest.json",
    "build/robots.txt"
  ],
  "browserslist": {
    "production": [
      ">0.2%",
      "not dead",
      "not op_mini all"
    ],
    "development": [
      "last 1 chrome version",
      "last 1 firefox version",
      "last 1 safari version"
    ]
  },
  "devDependencies": {
    "@iguhealth/fhir-types": "workspace:^",
    "@types/jest": "^29.5.12",
    "@types/node": "^20.14.9",
    "@types/react": "^18.3.3",
    "@types/react-dom": "^18.3.0",
    "@types/react-window": "^1.8.8",
    "tailwindcss": "^3.4.4"
  }
}<|MERGE_RESOLUTION|>--- conflicted
+++ resolved
@@ -1,12 +1,7 @@
 {
   "name": "@iguhealth/admin-app",
-<<<<<<< HEAD
-  "version": "0.10.0",
+  "version": "0.10.1",
   "homepage": "https://iguhealth.app",
-=======
-  "version": "0.10.1",
-  "homepage": "https://docs.iguhealth.app",
->>>>>>> c0a28765
   "repository": {
     "type": "git",
     "url": "https://github.com/IGUHealth/IGUHealth.git"
