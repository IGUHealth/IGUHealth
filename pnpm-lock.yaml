--- conflicted
+++ resolved
@@ -5683,15 +5683,14 @@
       keygrip: 1.1.0
     dev: false
 
-<<<<<<< HEAD
   /copy-to-clipboard@3.3.3:
     resolution: {integrity: sha512-2KV8NhB5JqC3ky0r9PMCAZKbUHSwtEo4CwCs0KXgruG43gX5PMqDEBbVU4OUzw2MuAWUfsuFmWvEKG5QRfSnJA==}
     dependencies:
       toggle-selection: 1.0.6
-=======
+    dev: false
+
   /copy-to@2.0.1:
     resolution: {integrity: sha512-3DdaFaU/Zf1AnpLiFDeNCD4TOWe3Zl2RZaTzUvWiIk5ERzcCodOE20Vqq4fzCbNoHURFHT4/us/Lfq+S2zyY4w==}
->>>>>>> 7f3ad0a9
     dev: false
 
   /core-js-compat@3.31.0:
@@ -6409,7 +6408,6 @@
 
   /function-bind@1.1.1:
     resolution: {integrity: sha512-yIovAzMX49sF8Yl58fSCWJ5svSLuaibPxXQJFLmBObTuCr0Mf1KiPopGM9NiFjiYBCbfaa2Fh6breQ6ANVTI0A==}
-    dev: true
 
   /functions-have-names@1.2.3:
     resolution: {integrity: sha512-xckBUXyTIqT97tq2x2AMb+g163b5JFysYk0x4qxNFwbfQkmNZoiRHb6sPzI9/QV33WeuvVYBUIiD4NzNIyqaRQ==}
@@ -6635,7 +6633,6 @@
     engines: {node: '>= 0.4.0'}
     dependencies:
       function-bind: 1.1.1
-    dev: true
 
   /hosted-git-info@2.8.9:
     resolution: {integrity: sha512-mxIDAb9Lsm6DoOJ7xH+5+X4y1LU/4Hi50L9C5sIswK3JzULS4bwk1FvjdBgvYR4bzT4tuUQiC15FE2f5HbLvYw==}
