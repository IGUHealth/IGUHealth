--- conflicted
+++ resolved
@@ -33,7 +33,6 @@
         specifier: ^5.1.3
         version: 5.1.3
 
-<<<<<<< HEAD
   packages/components:
     dependencies:
       react:
@@ -88,7 +87,7 @@
       vite:
         specifier: ^4.3.9
         version: 4.3.9(@types/node@20.3.1)
-=======
+
   packages/fhir-json-schema:
     dependencies:
       '@genfhi/artifacts':
@@ -113,7 +112,6 @@
       typescript:
         specifier: ^5.1.3
         version: 5.1.3
->>>>>>> de7c6e00
 
   packages/fhir-types: {}
 
@@ -1211,26 +1209,11 @@
       '@babel/core': 7.22.5
       '@babel/helper-plugin-utils': 7.22.5
 
-<<<<<<< HEAD
   /@babel/plugin-transform-async-generator-functions@7.22.5(@babel/core@7.22.5):
     resolution: {integrity: sha512-gGOEvFzm3fWoyD5uZq7vVTD57pPJ3PczPUD/xCFGjzBpUosnklmXyKnGQbbbGs1NPNPskFex0j93yKbHt0cHyg==}
     engines: {node: '>=6.9.0'}
     peerDependencies:
       '@babel/core': ^7.0.0-0
-=======
-  /ajv@6.12.6:
-    resolution: {integrity: sha512-j3fVLgvTo527anyYyJOGTYJbG+vnnQYvE0m5mmkc1TK+nxAppkCLMIL0aZ4dblVCNoGShhm+kzE4ZUykBoMg4g==}
-    dependencies:
-      fast-deep-equal: 3.1.3
-      fast-json-stable-stringify: 2.1.0
-      json-schema-traverse: 0.4.1
-      uri-js: 4.4.1
-    dev: false
-
-  /ansi-escapes@4.3.2:
-    resolution: {integrity: sha512-gKXj5ALrKWQLsYG9jlTRmR/xKluxHV+Z9QEwNIgCfM1/uwPMCuzVVnh5mwTd+OuBZcwSIMbqssNWRm1lE51QaQ==}
-    engines: {node: '>=8'}
->>>>>>> de7c6e00
     dependencies:
       '@babel/core': 7.22.5
       '@babel/helper-environment-visitor': 7.22.5
@@ -4518,6 +4501,15 @@
       indent-string: 4.0.0
     dev: true
 
+  /ajv@6.12.6:
+    resolution: {integrity: sha512-j3fVLgvTo527anyYyJOGTYJbG+vnnQYvE0m5mmkc1TK+nxAppkCLMIL0aZ4dblVCNoGShhm+kzE4ZUykBoMg4g==}
+    dependencies:
+      fast-deep-equal: 3.1.3
+      fast-json-stable-stringify: 2.1.0
+      json-schema-traverse: 0.4.1
+      uri-js: 4.4.1
+    dev: false
+
   /ansi-escapes@4.3.2:
     resolution: {integrity: sha512-gKXj5ALrKWQLsYG9jlTRmR/xKluxHV+Z9QEwNIgCfM1/uwPMCuzVVnh5mwTd+OuBZcwSIMbqssNWRm1lE51QaQ==}
     engines: {node: '>=8'}
@@ -5738,6 +5730,10 @@
       - supports-color
     dev: true
 
+  /fast-deep-equal@3.1.3:
+    resolution: {integrity: sha512-f3qQ9oQy9j2AhBe/H9VC91wLmKBCCU/gDOnKNAYG5hswO7BLKj09Hc5HYNz9cGI++xlpDCIgDaitVs03ATR84Q==}
+    dev: false
+
   /fast-glob@3.2.12:
     resolution: {integrity: sha512-DVj4CQIYYow0BlaelwK1pHl5n5cRSJfM60UA0zK891sVInoPri2Ekj7+e1CT3/3qxXenpI+nBBmQAcJPJgaj4w==}
     engines: {node: '>=8.6.0'}
@@ -5751,7 +5747,6 @@
 
   /fast-json-stable-stringify@2.1.0:
     resolution: {integrity: sha512-lhd/wF+Lk98HZoTCtlVraHtfh5XYijIjalXck7saUtuanSDyLMxnHhSXEDJqHxD7msR8D0uCmqlkwjCV8xvwHw==}
-    dev: true
 
   /fast-levenshtein@2.0.6:
     resolution: {integrity: sha512-DCXu6Ifhqcks7TZKY3Hxp3y6qphY5SJZmrWMDrKcERSOXWQdMhU9Ig/PYrzyw/ul9jOIyh0N4M0tbC5hodg8dw==}
@@ -7079,6 +7074,10 @@
     resolution: {integrity: sha512-xyFwyhro/JEof6Ghe2iz2NcXoj2sloNsWr/XsERDK/oiPCfaNhl5ONfp+jQdAZRQQ0IJWNzH9zIZF7li91kh2w==}
     dev: true
 
+  /json-schema-traverse@0.4.1:
+    resolution: {integrity: sha512-xbbCH5dCYU5T8LcEhhuh7HJ88HXuW3qsI3Y0zOZFKfZEHcpWiHU/Jxzk629Brsab/mMiHQti9wMP+845RPe3Vg==}
+    dev: false
+
   /json5@2.2.3:
     resolution: {integrity: sha512-XmOWe7eyHYH14cLdVPoyg+GOH3rYX++KpzrylJwSW98t3Nk+U8XOl8FWKOgwtzdb8lXGf6zYwDUzeHMWfxasyg==}
     engines: {node: '>=6'}
@@ -7102,34 +7101,19 @@
     engines: {node: '>=6'}
     dev: true
 
-<<<<<<< HEAD
   /lazy-universal-dotenv@4.0.0:
     resolution: {integrity: sha512-aXpZJRnTkpK6gQ/z4nk+ZBLd/Qdp118cvPruLSIQzQNRhKwEcdXCOzXuF55VDqIiuAaY3UGZ10DJtvZzDcvsxg==}
     engines: {node: '>=14.0.0'}
-=======
-  /fast-deep-equal@3.1.3:
-    resolution: {integrity: sha512-f3qQ9oQy9j2AhBe/H9VC91wLmKBCCU/gDOnKNAYG5hswO7BLKj09Hc5HYNz9cGI++xlpDCIgDaitVs03ATR84Q==}
-    dev: false
-
-  /fast-glob@3.2.12:
-    resolution: {integrity: sha512-DVj4CQIYYow0BlaelwK1pHl5n5cRSJfM60UA0zK891sVInoPri2Ekj7+e1CT3/3qxXenpI+nBBmQAcJPJgaj4w==}
-    engines: {node: '>=8.6.0'}
->>>>>>> de7c6e00
     dependencies:
       app-root-dir: 1.0.2
       dotenv: 16.3.1
       dotenv-expand: 10.0.0
     dev: true
 
-<<<<<<< HEAD
   /leven@3.1.0:
     resolution: {integrity: sha512-qsda+H8jTaUaN/x5vzW2rzc+8Rw4TAQ/4KjB46IwK5VH+IlVeeeje/EoZRpiXvIqjFgK84QffqPztGI3VBLG1A==}
     engines: {node: '>=6'}
     dev: true
-=======
-  /fast-json-stable-stringify@2.1.0:
-    resolution: {integrity: sha512-lhd/wF+Lk98HZoTCtlVraHtfh5XYijIjalXck7saUtuanSDyLMxnHhSXEDJqHxD7msR8D0uCmqlkwjCV8xvwHw==}
->>>>>>> de7c6e00
 
   /levn@0.3.0:
     resolution: {integrity: sha512-0OO4y2iOHix2W6ujICbKIaEQXvFQHue65vUG3pb5EUomzPI90z9hsA1VsO/dbIIpC53J8gxM9Q4Oho0jrCM/yA==}
@@ -7675,7 +7659,6 @@
     engines: {node: '>=8'}
     dev: true
 
-<<<<<<< HEAD
   /path-is-absolute@1.0.1:
     resolution: {integrity: sha512-AVbw3UJ2e9bq64vSaS9Am0fje1Pa8pbGqTTsmXfaIiMpnr5DlDhfJOuLj9Sf95ZPVDAUerDfEk88MPmPe7UCQg==}
     engines: {node: '>=0.10.0'}
@@ -7712,15 +7695,6 @@
   /peggy@3.0.2:
     resolution: {integrity: sha512-n7chtCbEoGYRwZZ0i/O3t1cPr6o+d9Xx4Zwy2LYfzv0vjchMBU0tO+qYYyvZloBPcgRgzYvALzGWHe609JjEpg==}
     engines: {node: '>=14'}
-=======
-  /json-schema-traverse@0.4.1:
-    resolution: {integrity: sha512-xbbCH5dCYU5T8LcEhhuh7HJ88HXuW3qsI3Y0zOZFKfZEHcpWiHU/Jxzk629Brsab/mMiHQti9wMP+845RPe3Vg==}
-    dev: false
-
-  /json5@2.2.3:
-    resolution: {integrity: sha512-XmOWe7eyHYH14cLdVPoyg+GOH3rYX++KpzrylJwSW98t3Nk+U8XOl8FWKOgwtzdb8lXGf6zYwDUzeHMWfxasyg==}
-    engines: {node: '>=6'}
->>>>>>> de7c6e00
     hasBin: true
     dependencies:
       commander: 10.0.1
@@ -7884,6 +7858,11 @@
       inherits: 2.0.4
       pump: 2.0.1
     dev: true
+
+  /punycode@2.3.0:
+    resolution: {integrity: sha512-rRV+zQD8tVFys26lAGR9WUuS4iUAngJScM+ZRSKtvl5tKeZ2t5bvdNFdNHBW9FWR4guGHlgmsZ1G7BSm2wTbuA==}
+    engines: {node: '>=6'}
+    dev: false
 
   /puppeteer-core@2.1.1:
     resolution: {integrity: sha512-n13AWriBMPYxnpbb6bnaY5YoY6rGj8vPLrz6CZF3o0qJNEwlcfJVxBzYZ0NJsQ21UbdJoijPCDrM++SUVEz7+w==}
@@ -8131,7 +8110,6 @@
     dependencies:
       '@babel/runtime': 7.22.5
 
-<<<<<<< HEAD
   /regexp.prototype.flags@1.5.0:
     resolution: {integrity: sha512-0SutC3pNudRKgquxGoRGIz946MZVHqbNfPjBdxeOhBrdgDKlRoXmYLQN9xRbrR09ZXWeGAdPuif7egofn6v5LA==}
     engines: {node: '>= 0.4'}
@@ -8139,15 +8117,6 @@
       call-bind: 1.0.2
       define-properties: 1.2.0
       functions-have-names: 1.2.3
-=======
-  /punycode@2.3.0:
-    resolution: {integrity: sha512-rRV+zQD8tVFys26lAGR9WUuS4iUAngJScM+ZRSKtvl5tKeZ2t5bvdNFdNHBW9FWR4guGHlgmsZ1G7BSm2wTbuA==}
-    engines: {node: '>=6'}
-    dev: false
-
-  /pure-rand@6.0.2:
-    resolution: {integrity: sha512-6Yg0ekpKICSjPswYOuC5sku/TSWaRYlA0qsXqJgM/d/4pLPHPuTxK7Nbf7jFKzAeedUhR8C7K9Uv63FBsSo8xQ==}
->>>>>>> de7c6e00
     dev: true
 
   /regexpu-core@5.3.2:
@@ -8980,6 +8949,12 @@
       escalade: 3.1.1
       picocolors: 1.0.0
 
+  /uri-js@4.4.1:
+    resolution: {integrity: sha512-7rKUyy33Q1yc98pQ1DAmLtwX109F7TIfWlW1Ydo8Wl1ii1SeHieeh0HHfPeL2fMXK6z0s8ecKs9frCuLJvndBg==}
+    dependencies:
+      punycode: 2.3.0
+    dev: false
+
   /use-resize-observer@9.1.0(react-dom@18.2.0)(react@18.2.0):
     resolution: {integrity: sha512-R25VqO9Wb3asSD4eqtcxk8sJalvIOYBqS8MNZlpDSQ4l4xMQxC/J7Id9HoTqPq8FwULIn0PVW+OAqF2dyYbjow==}
     peerDependencies:
@@ -9014,12 +8989,6 @@
     resolution: {integrity: sha512-MXcSTerfPa4uqyzStbRoTgt5XIe3x5+42+q1sDuy3R5MDk66URdLMOZe5aPX/SQd+kuYAh0FdP/pO28IkQyTeg==}
     hasBin: true
     dev: true
-
-  /uri-js@4.4.1:
-    resolution: {integrity: sha512-7rKUyy33Q1yc98pQ1DAmLtwX109F7TIfWlW1Ydo8Wl1ii1SeHieeh0HHfPeL2fMXK6z0s8ecKs9frCuLJvndBg==}
-    dependencies:
-      punycode: 2.3.0
-    dev: false
 
   /v8-compile-cache-lib@3.0.1:
     resolution: {integrity: sha512-wa7YjyUGfNZngI/vtK0UHAN+lgDCxBPCylVXGp0zu59Fz5aiGtNXaq3DhIov063MorB+VfufLh3JlF2KdTK3xg==}
